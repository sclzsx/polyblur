--- conflicted
+++ resolved
@@ -22,14 +22,9 @@
 
 
 
-<<<<<<< HEAD
-def polyblur_deblurring(img, n_iter=1, c=0.352, b=0.768, alpha=2, beta=3, sigma_r=0.8, sigma_s=2.0, ker_size=25, q=0.0, remove_halo=False,
-                        edgetaping=False, prefiltering=False, discard_saturation=False, multichannel_kernel=False, method='fft'):
-=======
-def polyblur_deblurring(img, n_iter=1, c=0.352, b=0.768, alpha=2, beta=3, sigma_r=0.8, sigma_s=2, ker_size=25, n_angles=6,
+def polyblur_deblurring(img, n_iter=1, c=0.352, b=0.768, alpha=2, beta=3, sigma_r=0.8, sigma_s=2.0, ker_size=25, q=0.0, n_angles6,
                         n_interpolated_angles=30, remove_halo=False, edgetaping=False, prefiltering=False, 
-                        discard_saturation=False, multichannel_kernel=False):
->>>>>>> 4ae58e75
+                        discard_saturation=False, multichannel_kernel=False, method='fft'):
     """
     Meta Functional implementation of Polyblur.
     :param img: (H, W) or (H,W,3) np.array or (B,C,H,W) torch.tensor, the blurry image(s)
@@ -59,8 +54,6 @@
     ## Init the variables
     impred = img
     grad_img = fourier_gradients(img)
-<<<<<<< HEAD
-=======
     thetas = torch.linspace(0, 180, n_angles+1).unsqueeze(0)   # (1,n)
     interpolated_thetas = torch.arange(0, 180, 180 / n_interpolated_angles).unsqueeze(0)   # (1,N)
     if torch.cuda.is_available():
@@ -68,21 +61,14 @@
         thetas = thetas.to(img.device)
         interpolated_thetas = interpolated_thetas.to(img.device)
 
->>>>>>> 4ae58e75
     ## Main loop
     for n in range(n_iter):
         ## Blur estimation
         start = time.time()
-<<<<<<< HEAD
-        kernel = blur_estimation.gaussian_blur_estimation(impred, c=c, b=b, q=q, discard_saturation=discard_saturation, 
-                                                          ker_size=ker_size, multichannel=multichannel_kernel)
-        print(" --blur estimation %d: %1.4f seconds" % (n+1, time.time() - start))
-=======
         kernel = blur_estimation.gaussian_blur_estimation(impred, c=c, b=b, discard_saturation=discard_saturation, 
                                                           ker_size=ker_size, multichannel=multichannel_kernel, 
                                                           thetas=thetas, interpolated_thetas=interpolated_thetas)
         print('-- blur estimation %d: %1.4f' % (n+1, time.time() - start))
->>>>>>> 4ae58e75
 
         ## Non-blind deblurring
         start = time.time()
@@ -95,11 +81,7 @@
             impred = inverse_filtering_rank3(impred, kernel, alpha=alpha, b=beta, remove_halo=remove_halo,
                                              do_edgetaper=edgetaping, grad_img=grad_img, method=method)
         impred = impred.clip(0.0, 1.0)
-<<<<<<< HEAD
-        print(" --deblurring %d:      %1.4f seconds" % (n+1, time.time() - start))
-=======
         print('-- deblurring %d:      %1.4f' % (n+1, time.time() - start))
->>>>>>> 4ae58e75
 
     ## Go back to numpy if needs be
     if flag_numpy:
